--- conflicted
+++ resolved
@@ -30,11 +30,7 @@
 
 Binder is a free open-source tool that creates custom computing environments that can be shared and used by many remote users. 
 It's the easiest way to try the code without the hassle of installation.
-<<<<<<< HEAD
-You can run PEXO in your browser by following the [binder link](https://mybinder.org/v2/gh/phillippro/pexo/binder). Note that it may take up to 10 minutes to set up the environment for PEXO depending on the server load.
-=======
 You can run PEXO in your browser by following the [binder link](https://mybinder.org/v2/gh/phillippro/pexo/binder?filepath=demos%2FIntroduction.ipynb). Note that it may take up to 10 minutes to set up the environment for PEXO depending on the server load.
->>>>>>> 3b14440b
 
 
 ## Local installation
